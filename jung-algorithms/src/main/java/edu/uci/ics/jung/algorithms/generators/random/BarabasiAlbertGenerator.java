--- conflicted
+++ resolved
@@ -24,16 +24,7 @@
 import com.google.common.graph.MutableNetwork;
 import com.google.common.graph.NetworkBuilder;
 
-<<<<<<< HEAD
 import edu.uci.ics.jung.algorithms.util.WeightedChoice;
-=======
-import edu.uci.ics.jung.algorithms.generators.EvolvingGraphGenerator;
-import edu.uci.ics.jung.algorithms.util.WeightedChoice;
-import edu.uci.ics.jung.graph.Graph;
-import edu.uci.ics.jung.graph.MultiGraph;
-import edu.uci.ics.jung.graph.util.EdgeType;
-import edu.uci.ics.jung.graph.util.Pair;
->>>>>>> 14a63866
 
 /**
  * <p>
@@ -87,7 +78,6 @@
  * @author Tom Nelson - adapted to jung2
  * @author James Marchant
  */
-<<<<<<< HEAD
 // TODO(jrtom): decide whether EvolvingGraphGenerator is actually necessary for this to extend
 public class BarabasiAlbertGenerator<N, E> {
     private int mNumEdgesToAttachPerStep;
@@ -177,169 +167,11 @@
 			} else {
 				degree = graph.degree(v);
 				denominator = (2 * graph.edges().size()) + graph.nodes().size();
-=======
-public class BarabasiAlbertGenerator<V, E> implements EvolvingGraphGenerator<V, E> {
-	private Graph<V, E> mGraph = null;
-	private int mNumEdgesToAttachPerStep;
-	private int mElapsedTimeSteps;
-	private Random mRandom;
-	protected List<V> vertex_index;
-	protected int init_vertices;
-	protected Map<V, Integer> index_vertex;
-	protected Supplier<Graph<V, E>> graphFactory;
-	protected Supplier<V> vertexFactory;
-	protected Supplier<E> edgeFactory;
-
-	/**
-	 * Constructs a new instance of the generator.
-	 * 
-	 * @param graphFactory
-	 *            factory for graphs of the appropriate type
-	 * @param vertexFactory
-	 *            factory for vertices of the appropriate type
-	 * @param edgeFactory
-	 *            factory for edges of the appropriate type
-	 * @param init_vertices
-	 *            number of unconnected 'seed' vertices that the graph should
-	 *            start with
-	 * @param numEdgesToAttach
-	 *            the number of edges that should be attached from the new
-	 *            vertex to pre-existing vertices at each time step
-	 * @param seed
-	 *            random number seed
-	 * @param seedVertices
-	 *            storage for the seed vertices that this graph creates
-	 */
-	// TODO: seedVertices is a bizarre way of exposing that information,
-	// refactor
-	public BarabasiAlbertGenerator(Supplier<Graph<V, E>> graphFactory, Supplier<V> vertexFactory,
-			Supplier<E> edgeFactory, int init_vertices, int numEdgesToAttach, int seed, Set<V> seedVertices) {
-		Preconditions.checkArgument(init_vertices > 0,
-				"Number of initial unconnected 'seed' vertices must be positive");
-		Preconditions.checkArgument(numEdgesToAttach > 0,
-				"Number of edges to attach at each time step must be positive");
-		Preconditions.checkArgument(numEdgesToAttach <= init_vertices,
-				"Number of edges to attach at each time step must less than or equal to the number of initial vertices");
-
-		mNumEdgesToAttachPerStep = numEdgesToAttach;
-		mRandom = new Random(seed);
-		this.graphFactory = graphFactory;
-		this.vertexFactory = vertexFactory;
-		this.edgeFactory = edgeFactory;
-		this.init_vertices = init_vertices;
-		initialize(seedVertices);
-	}
-
-	/**
-	 * Constructs a new instance of the generator, whose output will be an
-	 * undirected graph, and which will use the current time as a seed for the
-	 * random number generation.
-	 * 
-	 * @param graphFactory
-	 *            factory for graphs of the appropriate type
-	 * @param vertexFactory
-	 *            factory for vertices of the appropriate type
-	 * @param edgeFactory
-	 *            factory for edges of the appropriate type
-	 * @param init_vertices
-	 *            number of vertices that the graph should start with
-	 * @param numEdgesToAttach
-	 *            the number of edges that should be attached from the new
-	 *            vertex to pre-existing vertices at each time step
-	 * @param seedVertices
-	 *            storage for the seed vertices that this graph creates
-	 */
-	public BarabasiAlbertGenerator(Supplier<Graph<V, E>> graphFactory, Supplier<V> vertexFactory,
-			Supplier<E> edgeFactory, int init_vertices, int numEdgesToAttach, Set<V> seedVertices) {
-		this(graphFactory, vertexFactory, edgeFactory, init_vertices, numEdgesToAttach,
-				(int) System.currentTimeMillis(), seedVertices);
-	}
-
-	private void initialize(Set<V> seedVertices) {
-		mGraph = graphFactory.get();
-
-		vertex_index = new ArrayList<V>(2 * init_vertices);
-		index_vertex = new HashMap<V, Integer>(2 * init_vertices);
-		for (int i = 0; i < init_vertices; i++) {
-			V v = vertexFactory.get();
-			mGraph.addVertex(v);
-			vertex_index.add(v);
-			index_vertex.put(v, i);
-			seedVertices.add(v);
-		}
-
-		mElapsedTimeSteps = 0;
-	}
-
-	public void evolveGraph(int numTimeSteps) {
-
-		for (int i = 0; i < numTimeSteps; i++) {
-			evolveGraph();
-			mElapsedTimeSteps++;
-		}
-	}
-
-	private void evolveGraph() {
-		Collection<V> preexistingNodes = mGraph.getVertices();
-		V newVertex = vertexFactory.get();
-
-		mGraph.addVertex(newVertex);
-
-		// generate and store the new edges; don't add them to the graph
-		// yet because we don't want to bias the degree calculations
-		// (all new edges in a timestep should be added in parallel)
-		Set<Pair<V>> added_pairs = createRandomEdges(preexistingNodes, newVertex, mNumEdgesToAttachPerStep);
-
-		for (Pair<V> pair : added_pairs) {
-			V v1 = pair.getFirst();
-			V v2 = pair.getSecond();
-			if (mGraph.getDefaultEdgeType() != EdgeType.UNDIRECTED || !mGraph.isNeighbor(v1, v2))
-				mGraph.addEdge(edgeFactory.get(), pair);
-		}
-		// now that we're done attaching edges to this new vertex,
-		// add it to the index
-		vertex_index.add(newVertex);
-		index_vertex.put(newVertex, new Integer(vertex_index.size() - 1));
-	}
-
-	private Set<Pair<V>> createRandomEdges(Collection<V> preexistingNodes, V newVertex, int numEdges) {
-		Set<Pair<V>> added_pairs = new HashSet<Pair<V>>(numEdges * 3);
-
-		/* Generate the probability distribution */
-		Map<V, Double> item_weights = new HashMap<V, Double>();
-		for (V v : preexistingNodes) {
-			/*
-			 * as preexistingNodes is a view onto the vertex set, it will
-			 * contain the new node. In the construction of Barabasi-Albert,
-			 * there should be no self-loops.
-			 */
-			if (v == newVertex)
-				continue;
-
-			double degree;
-			double denominator;
-
-			/*
-			 * Attachment probability is dependent on whether the graph is
-			 * directed or undirected.
-			 * 
-			 * Subtract 1 from numVertices because we don't want to count
-			 * newVertex (which has already been added to the graph, but not to
-			 * vertex_index).
-			 */
-			if (mGraph.getDefaultEdgeType() == EdgeType.UNDIRECTED) {
-				degree = mGraph.degree(v);
-				denominator = (2 * mGraph.getEdgeCount()) + mGraph.getVertexCount() - 1;
-			} else {
-				degree = mGraph.inDegree(v);
-				denominator = mGraph.getEdgeCount() + mGraph.getVertexCount() - 1;
->>>>>>> 14a63866
 			}
 
 			double prob = (degree + 1) / denominator;
 			item_weights.put(v, prob);
 		}
-<<<<<<< HEAD
     	WeightedChoice<N> nodeProbabilities = new WeightedChoice<N>(item_weights, mRandom);
 
     	return nodeProbabilities;
@@ -369,6 +201,8 @@
 
             // determine the nodes to connect to newVertex before connecting anything, because
             // we don't want to bias the degree calculations
+            // note: because we don't add newVertex to the graph until after identifying the
+            // adjacent nodes, we don't need to worry about creating a self-loop
             List<N> adjacentNodes = generateAdjacentNodes(mNumEdgesToAttachPerStep);
             graph.addNode(newVertex);
             
@@ -392,56 +226,4 @@
     public ImmutableSet<N> seedNodes() {
     	return seedNodes;
     }
-=======
-		WeightedChoice<V> nodeProbabilities = new WeightedChoice<V>(item_weights, mRandom);
-
-		for (int i = 0; i < numEdges; i++) {
-			createRandomEdge(preexistingNodes, newVertex, added_pairs, nodeProbabilities);
-		}
-
-		return added_pairs;
-	}
-
-	private void createRandomEdge(Collection<V> preexistingNodes, V newVertex, Set<Pair<V>> added_pairs,
-			WeightedChoice<V> weightedProbabilities) {
-		V attach_point;
-		boolean created_edge = false;
-		Pair<V> endpoints;
-
-		do {
-			attach_point = weightedProbabilities.nextItem();
-
-			endpoints = new Pair<V>(newVertex, attach_point);
-
-			/*
-			 * If parallel edges are not allowed, skip attach_point if
-			 * <newVertex, attach_point> already exists; note that because of
-			 * the way the new node's edges are added, we only need to check the
-			 * list of candidate edges for duplicates.
-			 */
-			if (!(mGraph instanceof MultiGraph)) {
-				if (added_pairs.contains(endpoints))
-					continue;
-				if (mGraph.getDefaultEdgeType() == EdgeType.UNDIRECTED
-						&& added_pairs.contains(new Pair<V>(attach_point, newVertex)))
-					continue;
-			}
-			created_edge = true;
-		} while (!created_edge);
-
-		added_pairs.add(endpoints);
-
-		if (mGraph.getDefaultEdgeType() == EdgeType.UNDIRECTED) {
-			added_pairs.add(new Pair<V>(attach_point, newVertex));
-		}
-	}
-
-	public int numIterations() {
-		return mElapsedTimeSteps;
-	}
-
-	public Graph<V, E> get() {
-		return mGraph;
-	}
->>>>>>> 14a63866
 }